--- conflicted
+++ resolved
@@ -8,10 +8,6 @@
 from PIL import Image
 from torchvision import transforms as T
 import shutil
-<<<<<<< HEAD
-import platform
-=======
->>>>>>> 0b845261
 
 from .ray_utils import *
 
@@ -218,8 +214,6 @@
         self.dataset_name = datadir.split("/")[-2]
 
         self.blender2opencv = np.eye(4)
-        # Allow disabling dense depth to save RAM
-        self.use_dense_depth = os.getenv('FRUGALNERF_DENSE_DEPTH', '1') == '1'
         self.read_meta()
         self.white_bg = False
 
@@ -303,8 +297,7 @@
         if self.frame_num is not None and len(self.frame_num) > 0 and self.split != 'test':
             N_views, N_rots = 120, 1
             if self.split == 'novel':
-                novel_views_cap = int(os.getenv('FRUGALNERF_NOVEL_VIEWS', '60'))
-                self.render_path = get_spiral(self.poses[self.frame_num], self.near_fars, N_views=novel_views_cap, random_poses=True)
+                self.render_path = get_spiral(self.poses[self.frame_num], self.near_fars, N_views=1000, random_poses=True)
             else:
                 self.render_path = get_spiral(self.poses[self.frame_num], self.near_fars, N_views=N_views, N_rots=N_rots)
             if self.split == 'novel':
@@ -312,8 +305,7 @@
         else:
             N_views, N_rots = 120, 2
             if self.split == 'novel':
-                novel_views_cap = int(os.getenv('FRUGALNERF_NOVEL_VIEWS', '60'))
-                self.render_path = get_spiral(self.poses, self.near_fars, N_views=novel_views_cap, random_poses=True)
+                self.render_path = get_spiral(self.poses, self.near_fars, N_views=1000, random_poses=True)
             else:
                 self.render_path = get_spiral(self.poses, self.near_fars, N_views=N_views, N_rots=N_rots)
 
@@ -353,20 +345,6 @@
             # Generate sparse depth if not exists
             depth_dir = self.root_dir + "/" + str(n_train) + "_views"
             if not os.path.exists(os.path.join(depth_dir, 'colmap_depth.npy')):
-<<<<<<< HEAD
-                # Skip COLMAP on Windows or when colmap is not installed
-                if platform.system().lower().startswith('win') or shutil.which('colmap') is None:
-                    print("COLMAP not available on this system. Skipping sparse depth generation.")
-                    self.depth_gts = []
-                else:
-                    print(f"Generating sparse depth for {n_train} training views...")
-                    work_dir = generate_sparse_depth(self.root_dir, train_indices, self.downsample)
-                    if work_dir is None:
-                        print("Failed to generate sparse depth. Using empty depth data.")
-                        self.depth_gts = []
-                    else:
-                        self.depth_gts = load_colmap_depth(depth_dir, factor=self.downsample)
-=======
                 # Ensure COLMAP CLI exists
                 colmap_bin = os.environ.get('COLMAP_BIN', 'colmap')
                 if shutil.which(colmap_bin) is None:
@@ -376,7 +354,6 @@
                 if work_dir is None:
                     raise RuntimeError("COLMAP failed to generate sparse depth. Check COLMAP installation and logs above.")
                 self.depth_gts = load_colmap_depth(depth_dir, factor=self.downsample)
->>>>>>> 0b845261
             else:
                 print(f"Loading existing sparse depth from {depth_dir}")
                 self.depth_gts = load_colmap_depth(depth_dir, factor=self.downsample)
@@ -387,7 +364,7 @@
         if self.split != 'novel':
             self.frameid2_startpoints_in_allray = [-10] * self.poses.shape[0] # -10 represent
             cnt = 0
-            depth_estimator = DepthEstimator() if self.use_dense_depth else None
+            depth_estimator = DepthEstimator()
             for index, i in enumerate(img_list):
                 image_path = self.image_paths[i]
                 c2w = torch.FloatTensor(self.poses[i])
@@ -399,17 +376,9 @@
                 img = self.transform(img)  # (3, h, w)
                 
                 depth = -torch.ones(H, W)
-                # Ensure CPU-safe and optional dense depth estimation
-                if depth_estimator is not None:
-                    dense_depth = depth_estimator.estimate_depth(img.to(depth_estimator.device)).cpu()
-                else:
-                    dense_depth = torch.zeros(H, W)
+                dense_depth = depth_estimator.estimate_depth(img.cuda()).cpu()
                 weight = -torch.ones(H, W)
-<<<<<<< HEAD
-                if self.split == 'train' and isinstance(getattr(self, 'depth_gts', []), list) and len(self.depth_gts) > index:
-=======
                 if self.split == 'train' and index < len(self.depth_gts):
->>>>>>> 0b845261
                     for j in range(len(self.depth_gts[index]['coord'])):
                         # avoid out of bound
                         x = round(self.depth_gts[index]['coord'][j,1]) 
